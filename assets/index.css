html {
  font-family: -apple-system, BlinkMacSystemFont, Roboto, Helvetica, Arial, sans-serif;
  line-height: 1.5;
  color: #24292e;
}

body {
  /* prevent premature breadcrumb wrapping on mobile */
  min-width: 538px;
  margin: 0;
}

.hidden {
  display: none !important;
}

.head {
  display: flex;
  flex-wrap: wrap;
  align-items: center;
  padding: 0.6em 1em;
  position: sticky;
  top: 0;
  background-color: white;
}

.breadcrumb {
  font-size: 1.25em;
  padding-right: 0.6em;
  word-break: break-all;
}

.breadcrumb>a {
  color: #0366d6;
  text-decoration: none;
}

.breadcrumb>a:hover {
  text-decoration: underline;
}

/* final breadcrumb */
.breadcrumb>b {
  color: #24292e;
}

.breadcrumb>.separator {
  color: #586069;
  padding: 0 0.25em;
}

.breadcrumb svg {
  height: 100%;
  fill: rgba(3, 47, 98, 0.5);
}

.toolbox {
  display: flex;
  margin-right: 10px;
}

.toolbox>a,
.toolbox>div {
  /* vertically align with breadcrumb text */
  height: 1.1rem;
}

.toolbox .control {
  cursor: pointer;
  padding-left: 0.25em;
}

.upload-file input {
  display: none;
}

.upload-file label {
  cursor: pointer;
}

.searchbar {
  display: flex;
  flex-wrap: nowrap;
  width: 246px;
  height: 22px;
  background-color: #fafafa;
  transition: all .15s;
  border: 1px #ddd solid;
  border-radius: 15px;
  margin-bottom: 2px;
}

.searchbar #search {
  box-sizing: border-box;
  width: 100%;
  height: 100%;
  font-size: 16px;
  line-height: 16px;
  padding: 1px;
  background-color: transparent;
  border: none;
  outline: none;
}

.searchbar .icon {
  color: #9a9a9a;
  padding: 3px 3px;
  cursor: pointer;
}

.main {
  padding: 0 1em;
}

.empty-folder {
  font-style: italic;
}

.uploaders-table th,
.paths-table th {
  text-align: left;
  font-weight: unset;
  color: #5c5c5c;
  white-space: nowrap;
}

.uploaders-table td,
.paths-table td {
  white-space: nowrap;
}

.uploaders-table .cell-status {
  width: 80px;
  padding-left: 0.6em;
}

.cell-status span {
  display: inline-block;
}

.paths-table thead a {
  color: unset;
  text-decoration: none;
}

.paths-table thead a>span {
  padding-left: 2px;
}

.paths-table tbody tr:hover {
  background-color: #fafafa;
}

.paths-table .cell-actions {
  width: 90px;
  display: flex;
  padding-left: 0.5em;
}

.paths-table .cell-mtime {
  width: 120px;
  padding-left: 0.5em;
  font-variant-numeric: tabular-nums;
}

.paths-table .cell-size {
  text-align: right;
  width: 70px;
  padding-left: 0.5em;
  font-variant-numeric: tabular-nums;
}

.path svg {
  height: 16px;
  fill: rgba(3, 47, 98, 0.5);
  padding-right: 0.5em;
  vertical-align: text-top;
}

.path {
  list-style: none;
}

.path a {
  color: #0366d6;
  text-overflow: ellipsis;
  white-space: nowrap;
  overflow: hidden;
  display: block;
  text-decoration: none;
  max-width: calc(100vw - 375px);
<<<<<<< HEAD
  min-width: 380px;
=======
  min-width: 170px;
>>>>>>> 881a67e1
}

.path a:hover {
  text-decoration: underline;
}

.action-btn {
  padding-right: 0.3em;
  cursor: pointer;
}

.uploaders-table {
  padding: 0.5em 0;
}

.uploader {
  padding-right: 1em;
}

.editor {
  width: 100%;
  height: calc(100vh - 5rem);
  border: 1px solid #ced4da;
  outline: none;
  padding: 5px;
}

.toolbox-right {
  margin-left: auto;
  margin-right: 2em;
}

.login-btn {
  cursor: pointer;
}

.save-btn {
  cursor: pointer;
  -webkit-user-select: none;
  user-select: none;
}

.logout-btn {
  cursor: pointer;
  display: flex;
  align-items: center;
}

.user-name {
  padding-left: 3px;
}

.not-editable {
  font-style: italic;
}

.retry-btn {
  cursor: pointer;
}

@media (min-width: 768px) {
  .path a {
    min-width: 400px;
  }
}

/* dark theme */
@media (prefers-color-scheme: dark) {
  body {
    background-color: #000;
  }

  html,
  .breadcrumb>b,
  .searchbar #search {
    color: #fff;
  }

  .uploaders-table th,
  .paths-table th {
    color: #ddd;
  }

  svg,
  .path svg,
  .breadcrumb svg {
    fill: #fff;
  }

  .head {
    background-color: #111;
  }

  .searchbar {
    background-color: #111;
    border-color: #fff6;
  }

  .searchbar svg {
    fill: #fff6;
  }

  .path a {
    color: #3191ff;
  }

  .paths-table tbody tr:hover {
    background-color: #1a1a1a;
  }

  .editor {
    background: black;
    color: white;
  }
}<|MERGE_RESOLUTION|>--- conflicted
+++ resolved
@@ -189,11 +189,9 @@
   display: block;
   text-decoration: none;
   max-width: calc(100vw - 375px);
-<<<<<<< HEAD
+
   min-width: 380px;
-=======
-  min-width: 170px;
->>>>>>> 881a67e1
+
 }
 
 .path a:hover {
