/**
 * @typedef {object} PathItem
 * @property {"Dir"|"SymlinkDir"|"File"|"SymlinkFile"} path_type
 * @property {string} name
 * @property {number} mtime
 * @property {number} size
 */

/**
 * @typedef {object} DATA
 * @property {string} href
 * @property {string} uri_prefix
 * @property {"Index" | "Edit" | "View"} kind
 * @property {PathItem[]} paths
 * @property {boolean} allow_upload
 * @property {boolean} allow_delete
 * @property {boolean} allow_search
 * @property {boolean} allow_archive
 * @property {boolean} auth
 * @property {string} user
 * @property {boolean} dir_exists
 * @property {string} editable
 */

var DUFS_MAX_UPLOADINGS = 1;

/**
 * @type {DATA} DATA
 */
var DATA;

/**
 * @type {string}
 */
var DIR_EMPTY_NOTE;

/**
 * @type {PARAMS}
 * @typedef {object} PARAMS
 * @property {string} q
 * @property {string} sort
 * @property {string} order
 */
const PARAMS = Object.fromEntries(new URLSearchParams(window.location.search).entries());

const IFRAME_FORMATS = [
  ".pdf",
  ".jpg", ".jpeg", ".png", ".gif", ".bmp", ".svg",
  ".mp4", ".mov", ".avi", ".wmv", ".flv", ".webm",
  ".mp3", ".ogg", ".wav", ".m4a",
];

const ICONS = {
  dir: `<svg height="16" viewBox="0 0 14 16" width="14"><path fill-rule="evenodd" d="M13 4H7V3c0-.66-.31-1-1-1H1c-.55 0-1 .45-1 1v10c0 .55.45 1 1 1h12c.55 0 1-.45 1-1V5c0-.55-.45-1-1-1zM6 4H1V3h5v1z"></path></svg>`,
  symlinkFile: `<svg height="16" viewBox="0 0 12 16" width="12"><path fill-rule="evenodd" d="M8.5 1H1c-.55 0-1 .45-1 1v12c0 .55.45 1 1 1h10c.55 0 1-.45 1-1V4.5L8.5 1zM11 14H1V2h7l3 3v9zM6 4.5l4 3-4 3v-2c-.98-.02-1.84.22-2.55.7-.71.48-1.19 1.25-1.45 2.3.02-1.64.39-2.88 1.13-3.73.73-.84 1.69-1.27 2.88-1.27v-2H6z"></path></svg>`,
  symlinkDir: `<svg height="16" viewBox="0 0 14 16" width="14"><path fill-rule="evenodd" d="M13 4H7V3c0-.66-.31-1-1-1H1c-.55 0-1 .45-1 1v10c0 .55.45 1 1 1h12c.55 0 1-.45 1-1V5c0-.55-.45-1-1-1zM1 3h5v1H1V3zm6 9v-2c-.98-.02-1.84.22-2.55.7-.71.48-1.19 1.25-1.45 2.3.02-1.64.39-2.88 1.13-3.73C4.86 8.43 5.82 8 7.01 8V6l4 3-4 3H7z"></path></svg>`,
  file: `<svg height="16" viewBox="0 0 12 16" width="12"><path fill-rule="evenodd" d="M6 5H2V4h4v1zM2 8h7V7H2v1zm0 2h7V9H2v1zm0 2h7v-1H2v1zm10-7.5V14c0 .55-.45 1-1 1H1c-.55 0-1-.45-1-1V2c0-.55.45-1 1-1h7.5L12 4.5zM11 5L8 2H1v12h10V5z"></path></svg>`,
  download: `<svg width="16" height="16" viewBox="0 0 16 16"><path d="M.5 9.9a.5.5 0 0 1 .5.5v2.5a1 1 0 0 0 1 1h12a1 1 0 0 0 1-1v-2.5a.5.5 0 0 1 1 0v2.5a2 2 0 0 1-2 2H2a2 2 0 0 1-2-2v-2.5a.5.5 0 0 1 .5-.5z"/><path d="M7.646 11.854a.5.5 0 0 0 .708 0l3-3a.5.5 0 0 0-.708-.708L8.5 10.293V1.5a.5.5 0 0 0-1 0v8.793L5.354 8.146a.5.5 0 1 0-.708.708l3 3z"/></svg>`,
  move: `<svg width="16" height="16" viewBox="0 0 16 16"><path fill-rule="evenodd" d="M1.5 1.5A.5.5 0 0 0 1 2v4.8a2.5 2.5 0 0 0 2.5 2.5h9.793l-3.347 3.346a.5.5 0 0 0 .708.708l4.2-4.2a.5.5 0 0 0 0-.708l-4-4a.5.5 0 0 0-.708.708L13.293 8.3H3.5A1.5 1.5 0 0 1 2 6.8V2a.5.5 0 0 0-.5-.5z"/></svg>`,
  edit: `<svg width="16" height="16" viewBox="0 0 16 16"><path d="M12.146.146a.5.5 0 0 1 .708 0l3 3a.5.5 0 0 1 0 .708l-10 10a.5.5 0 0 1-.168.11l-5 2a.5.5 0 0 1-.65-.65l2-5a.5.5 0 0 1 .11-.168l10-10zM11.207 2.5 13.5 4.793 14.793 3.5 12.5 1.207 11.207 2.5zm1.586 3L10.5 3.207 4 9.707V10h.5a.5.5 0 0 1 .5.5v.5h.5a.5.5 0 0 1 .5.5v.5h.293l6.5-6.5zm-9.761 5.175-.106.106-1.528 3.821 3.821-1.528.106-.106A.5.5 0 0 1 5 12.5V12h-.5a.5.5 0 0 1-.5-.5V11h-.5a.5.5 0 0 1-.468-.325z"/></svg>`,
  delete: `<svg width="16" height="16" viewBox="0 0 16 16"><path d="M6.854 7.146a.5.5 0 1 0-.708.708L7.293 9l-1.147 1.146a.5.5 0 0 0 .708.708L8 9.707l1.146 1.147a.5.5 0 0 0 .708-.708L8.707 9l1.147-1.146a.5.5 0 0 0-.708-.708L8 8.293 6.854 7.146z"/><path d="M14 14V4.5L9.5 0H4a2 2 0 0 0-2 2v12a2 2 0 0 0 2 2h8a2 2 0 0 0 2-2zM9.5 3A1.5 1.5 0 0 0 11 4.5h2V14a1 1 0 0 1-1 1H4a1 1 0 0 1-1-1V2a1 1 0 0 1 1-1h5.5v2z"/></svg>`,
  view: `<svg width="16" height="16" viewBox="0 0 16 16"><path d="M4 0a2 2 0 0 0-2 2v12a2 2 0 0 0 2 2h8a2 2 0 0 0 2-2V2a2 2 0 0 0-2-2zm0 1h8a1 1 0 0 1 1 1v12a1 1 0 0 1-1 1H4a1 1 0 0 1-1-1V2a1 1 0 0 1 1-1"/></svg>`,
}

/**
 * @type Map<string, Uploader>
 */
const failUploaders = new Map();

/**
 * @type Element
 */
let $pathsTable;
/**
 * @type Element
 */
let $pathsTableHead;
/**
 * @type Element
 */
let $pathsTableBody;
/**
 * @type Element
 */
let $uploadersTable;
/**
 * @type Element
 */
let $emptyFolder;
/**
 * @type Element
 */
let $editor;
/**
 * @type Element
 */
let $loginBtn;
/**
 * @type Element
 */
let $logoutBtn;
/**
 * @type Element
 */
let $userName;

// Produce table when window loads
window.addEventListener("DOMContentLoaded", async () => {
  const $indexData = document.getElementById('index-data');
  if (!$indexData) {
    alert("No data");
    return;
  }

  DATA = JSON.parse(decodeBase64($indexData.innerHTML));
  DIR_EMPTY_NOTE = PARAMS.q ? 'No results' : DATA.dir_exists ? 'Empty folder' : 'Folder will be created when a file is uploaded';

  await ready();
});

async function ready() {
  $pathsTable = document.querySelector(".paths-table");
  $pathsTableHead = document.querySelector(".paths-table thead");
  $pathsTableBody = document.querySelector(".paths-table tbody");
  $uploadersTable = document.querySelector(".uploaders-table");
  $emptyFolder = document.querySelector(".empty-folder");
  $editor = document.querySelector(".editor");
  $loginBtn = document.querySelector(".login-btn");
  $logoutBtn = document.querySelector(".logout-btn");
  $userName = document.querySelector(".user-name");

  addBreadcrumb(DATA.href, DATA.uri_prefix);

  if (DATA.kind === "Index") {
    document.title = `Index of ${DATA.href} - Dufs`;
    document.querySelector(".index-page").classList.remove("hidden");

    await setupIndexPage();
  } else if (DATA.kind === "Edit") {
    document.title = `Edit ${DATA.href} - Dufs`;
    document.querySelector(".editor-page").classList.remove("hidden");

    await setupEditorPage();
  } else if (DATA.kind === "View") {
    document.title = `View ${DATA.href} - Dufs`;
    document.querySelector(".editor-page").classList.remove("hidden");

    await setupEditorPage();
  }
}

class Uploader {
  /**
   *
   * @param {File} file
   * @param {string[]} pathParts
   */
  constructor(file, pathParts) {
    /**
     * @type Element
     */
    this.$uploadStatus = null
    this.uploaded = 0;
    this.uploadOffset = 0;
    this.lastUptime = 0;
    this.name = [...pathParts, file.name].join("/");
    this.idx = Uploader.globalIdx++;
    this.file = file;
    this.url = newUrl(this.name);
  }

  upload() {
    const { idx, name, url } = this;
    const encodedName = encodedStr(name);
    $uploadersTable.insertAdjacentHTML("beforeend", `
  <tr id="upload${idx}" class="uploader">
    <td class="path cell-icon">
      ${getPathSvg()}
    </td>
    <td class="path cell-name">
      <a href="${url}">${encodedName}</a>
    </td>
    <td class="cell-status upload-status" id="uploadStatus${idx}"></td>
  </tr>`);
    $uploadersTable.classList.remove("hidden");
    $emptyFolder.classList.add("hidden");
    this.$uploadStatus = document.getElementById(`uploadStatus${idx}`);
    this.$uploadStatus.innerHTML = '-';
    this.$uploadStatus.addEventListener("click", e => {
      const nodeId = e.target.id;
      const matches = /^retry(\d+)$/.exec(nodeId);
      if (matches) {
        const id = parseInt(matches[1]);
        let uploader = failUploaders.get(id);
        if (uploader) uploader.retry();
      }
    });
    Uploader.queues.push(this);
    Uploader.runQueue();
  }

  ajax() {
    const { url } = this;

    this.uploaded = 0;
    this.lastUptime = Date.now();

    const ajax = new XMLHttpRequest();
    ajax.upload.addEventListener("progress", e => this.progress(e), false);
    ajax.addEventListener("readystatechange", () => {
      if (ajax.readyState === 4) {
        if (ajax.status >= 200 && ajax.status < 300) {
          this.complete();
        } else {
          if (ajax.status != 0) {
            this.fail(`${ajax.status} ${ajax.statusText}`);
          }
        }
      }
    })
    ajax.addEventListener("error", () => this.fail(), false);
    ajax.addEventListener("abort", () => this.fail(), false);
    if (this.uploadOffset > 0) {
      ajax.open("PATCH", url);
      ajax.setRequestHeader("X-Update-Range", "append");
      ajax.send(this.file.slice(this.uploadOffset));
    } else {
      ajax.open("PUT", url);
      ajax.send(this.file);
      // setTimeout(() => ajax.abort(), 3000);
    }
  }

  async retry() {
    const { url } = this;
    let res = await fetch(url, {
      method: "HEAD",
    });
    let uploadOffset = 0;
    if (res.status == 200) {
      let value = res.headers.get("content-length");
      uploadOffset = parseInt(value) || 0;
    }
    this.uploadOffset = uploadOffset;
    this.ajax();
  }

  progress(event) {
    const now = Date.now();
    const speed = (event.loaded - this.uploaded) / (now - this.lastUptime) * 1000;
    const [speedValue, speedUnit] = formatSize(speed);
    const speedText = `${speedValue} ${speedUnit}/s`;
    const progress = formatPercent(((event.loaded + this.uploadOffset) / this.file.size) * 100);
    const duration = formatDuration((event.total - event.loaded) / speed);
    this.$uploadStatus.innerHTML = `<span style="width: 80px;">${speedText}</span><span>${progress} ${duration}</span>`;
    this.uploaded = event.loaded;
    this.lastUptime = now;
  }

  complete() {
    const $uploadStatusNew = this.$uploadStatus.cloneNode(true);
    $uploadStatusNew.innerHTML = `✓`;
    this.$uploadStatus.parentNode.replaceChild($uploadStatusNew, this.$uploadStatus);
    this.$uploadStatus = null;
    failUploaders.delete(this.idx);
    Uploader.runnings--;
    Uploader.runQueue();
  }

  fail(reason = "") {
    this.$uploadStatus.innerHTML = `<span style="width: 20px;" title="${reason}">✗</span><span class="retry-btn" id="retry${this.idx}" title="Retry">↻</span>`;
    failUploaders.set(this.idx, this);
    Uploader.runnings--;
    Uploader.runQueue();
  }
}

Uploader.globalIdx = 0;

Uploader.runnings = 0;

Uploader.auth = false;

/**
 * @type Uploader[]
 */
Uploader.queues = [];


Uploader.runQueue = async () => {
  if (Uploader.runnings >= DUFS_MAX_UPLOADINGS) return;
  if (Uploader.queues.length == 0) return;
  Uploader.runnings++;
  let uploader = Uploader.queues.shift();
  if (!Uploader.auth) {
    Uploader.auth = true;
    try {
      await checkAuth();
    } catch {
      Uploader.auth = false;
    }
  }
  uploader.ajax();
}

/**
 * Add breadcrumb
 * @param {string} href
 * @param {string} uri_prefix
 */
function addBreadcrumb(href, uri_prefix) {
  const $breadcrumb = document.querySelector(".breadcrumb");
  let parts = [];
  if (href === "/") {
    parts = [""];
  } else {
    parts = href.split("/");
  }
  const len = parts.length;
  let path = uri_prefix;
  for (let i = 0; i < len; i++) {
    const name = parts[i];
    if (i > 0) {
      if (!path.endsWith("/")) {
        path += "/";
      }
      path += encodeURIComponent(name);
    }
    const encodedName = encodedStr(name);
    if (i === 0) {
      $breadcrumb.insertAdjacentHTML("beforeend", `<a href="${path}" title="Root"><svg width="16" height="16" viewBox="0 0 16 16"><path d="M6.5 14.5v-3.505c0-.245.25-.495.5-.495h2c.25 0 .5.25.5.5v3.5a.5.5 0 0 0 .5.5h4a.5.5 0 0 0 .5-.5v-7a.5.5 0 0 0-.146-.354L13 5.793V2.5a.5.5 0 0 0-.5-.5h-1a.5.5 0 0 0-.5.5v1.293L8.354 1.146a.5.5 0 0 0-.708 0l-6 6A.5.5 0 0 0 1.5 7.5v7a.5.5 0 0 0 .5.5h4a.5.5 0 0 0 .5-.5z"/></svg></a>`);
    } else if (i === len - 1) {
      $breadcrumb.insertAdjacentHTML("beforeend", `<b>${encodedName}</b>`);
    } else {
      $breadcrumb.insertAdjacentHTML("beforeend", `<a href="${path}">${encodedName}</a>`);
    }
    if (i !== len - 1) {
      $breadcrumb.insertAdjacentHTML("beforeend", `<span class="separator">/</span>`);
    }
  }
}

async function setupIndexPage() {
  if (DATA.allow_archive) {
    const $download = document.querySelector(".download");
    $download.href = baseUrl() + "?zip";
    $download.title = "Download folder as a .zip file";
    $download.classList.remove("hidden");
  }

  if (DATA.allow_upload) {
    setupDropzone();
    setupUploadFile();
    setupNewFolder();
    setupNewFile();
  }

  if (DATA.auth) {
    await setupAuth();
  }

  if (DATA.allow_search) {
    setupSearch();
  }

  renderPathsTableHead();
  renderPathsTableBody();
}

/**
 * Render path table thead
 */
function renderPathsTableHead() {
  const headerItems = [
    {
      name: "name",
      props: `colspan="2"`,
      text: "Name",
    },
    // {
    //   name: "mtime",
    //   props: ``,
    //   text: "Last Modified",
    // },
    {
      name: "size",
      props: ``,
      text: "Size",
    }
  ];
  $pathsTableHead.insertAdjacentHTML("beforeend", `
    <tr>
      ${headerItems.map(item => {
    let svg = `<svg width="12" height="12" viewBox="0 0 16 16"><path fill-rule="evenodd" d="M11.5 15a.5.5 0 0 0 .5-.5V2.707l3.146 3.147a.5.5 0 0 0 .708-.708l-4-4a.5.5 0 0 0-.708 0l-4 4a.5.5 0 1 0 .708.708L11 2.707V14.5a.5.5 0 0 0 .5.5zm-7-14a.5.5 0 0 1 .5.5v11.793l3.146-3.147a.5.5 0 0 1 .708.708l-4 4a.5.5 0 0 1-.708 0l-4-4a.5.5 0 0 1 .708-.708L4 13.293V1.5a.5.5 0 0 1 .5-.5z"/></svg>`;
    let order = "desc";
    if (PARAMS.sort === item.name) {
      if (PARAMS.order === "desc") {
        order = "asc";
        svg = `<svg width="12" height="12" viewBox="0 0 16 16"><path fill-rule="evenodd" d="M8 1a.5.5 0 0 1 .5.5v11.793l3.146-3.147a.5.5 0 0 1 .708.708l-4 4a.5.5 0 0 1-.708 0l-4-4a.5.5 0 0 1 .708-.708L7.5 13.293V1.5A.5.5 0 0 1 8 1z"/></svg>`
      } else {
        svg = `<svg width="12" height="12" viewBox="0 0 16 16"><path fill-rule="evenodd" d="M8 15a.5.5 0 0 0 .5-.5V2.707l3.146 3.147a.5.5 0 0 0 .708-.708l-4-4a.5.5 0 0 0-.708 0l-4 4a.5.5 0 1 0 .708.708L7.5 2.707V14.5a.5.5 0 0 0 .5.5z"/></svg>`
      }
    }
    const qs = new URLSearchParams({ ...PARAMS, order, sort: item.name }).toString();
    const icon = `<span>${svg}</span>`
    return `<th class="cell-${item.name}" ${item.props}><a href="?${qs}">${item.text}${icon}</a></th>`
  }).join("\n")}
      <th class="cell-actions">Actions</th>
    </tr>
  `);
}

/**
 * Render path table tbody
 */
function renderPathsTableBody() {
  if (DATA.paths && DATA.paths.length > 0) {
    const len = DATA.paths.length;
    if (len > 0) {
      $pathsTable.classList.remove("hidden");
    }
    for (let i = 0; i < len; i++) {
      addPath(DATA.paths[i], i);
    }
  } else {
    $emptyFolder.textContent = DIR_EMPTY_NOTE;
    $emptyFolder.classList.remove("hidden");
  }
}

/**
 * Add pathitem
 * @param {PathItem} file
 * @param {number} index
 */
function addPath(file, index) {
  const encodedName = encodedStr(file.name);
  let url = newUrl(file.name);
  let actionDelete = "";
  let actionDownload = "";
  let actionMove = "";
  let actionEdit = "";
  let actionView = "";
  let isDir = file.path_type.endsWith("Dir");
  if (isDir) {
    url += "/";
    if (DATA.allow_archive) {
      actionDownload = `
      <div class="action-btn">
        <a href="${url}?zip" title="Download folder as a .zip file">${ICONS.download}</a>
      </div>`;
    }
  } else {
    actionDownload = `
    <div class="action-btn" >
      <a href="${url}" title="Download file" download>${ICONS.download}</a>
    </div>`;
  }
  if (DATA.allow_delete) {
    if (DATA.allow_upload) {
      actionMove = `<div onclick="movePath(${index})" class="action-btn" id="moveBtn${index}" title="Move to new path">${ICONS.move}</div>`;
      if (!isDir) {
        actionEdit = `<a class="action-btn" title="Edit file" target="_blank" href="${url}?edit">${ICONS.edit}</a>`;
      }
    }
    actionDelete = `
    <div onclick="deletePath(${index})" class="action-btn" id="deleteBtn${index}" title="Delete">${ICONS.delete}</div>`;
  }
  if (!actionEdit && !isDir) {
    actionView = `<a class="action-btn" title="View file" target="_blank" href="${url}?view">${ICONS.view}</a>`;
  }
  let actionCell = `
  <td class="cell-actions">
    ${actionDownload}
    ${actionView}
    ${actionMove}
    ${actionDelete}
    ${actionEdit}
  </td>`;
  
  let sizeDisplay = isDir ? `${file.size} ${file.size === 1 ? "item" : "items"}` : formatSize(file.size).join(" ");

  $pathsTableBody.insertAdjacentHTML("beforeend", `
<tr id="addPath${index}">
  <td class="path cell-icon">
    ${getPathSvg(file.path_type)}
  </td>
  <td class="path cell-name">
    <a href="${url}" ${isDir ? "" : `target="_blank"`}>${encodedName}</a>
  </td>
<<<<<<< HEAD
<!--  <td class="cell-mtime">${formatMtime(file.mtime)}</td>-->
  <td class="cell-size">${formatSize(file.size).join(" ")}</td>
=======
  <td class="cell-mtime">${formatMtime(file.mtime)}</td>
  <td class="cell-size">${sizeDisplay}</td>
>>>>>>> 881a67e1
  ${actionCell}
</tr>`);
}

function setupDropzone() {
  ["drag", "dragstart", "dragend", "dragover", "dragenter", "dragleave", "drop"].forEach(name => {
    document.addEventListener(name, e => {
      e.preventDefault();
      e.stopPropagation();
    });
  });
  document.addEventListener("drop", async e => {
    if (!e.dataTransfer.items[0].webkitGetAsEntry) {
      const files = Array.from(e.dataTransfer.files).filter(v => v.size > 0);
      for (const file of files) {
        new Uploader(file, []).upload();
      }
    } else {
      const entries = [];
      const len = e.dataTransfer.items.length;
      for (let i = 0; i < len; i++) {
        entries.push(e.dataTransfer.items[i].webkitGetAsEntry());
      }
      addFileEntries(entries, []);
    }
  });
}

async function setupAuth() {
  if (DATA.user) {
    $logoutBtn.classList.remove("hidden");
    $logoutBtn.addEventListener("click", logout);
    $userName.textContent = DATA.user;
  } else {
    $loginBtn.classList.remove("hidden");
    $loginBtn.addEventListener("click", async () => {
      try {
        await checkAuth();
      } catch {}
      location.reload();
    });
  }
}

function setupSearch() {
  const $searchbar = document.querySelector(".searchbar");
  $searchbar.classList.remove("hidden");
  $searchbar.addEventListener("submit", event => {
    event.preventDefault();
    const formData = new FormData($searchbar);
    const q = formData.get("q");
    let href = baseUrl();
    if (q) {
      href += "?q=" + q;
    }
    location.href = href;
  });
  if (PARAMS.q) {
    document.getElementById('search').value = PARAMS.q;
  }
}

function setupUploadFile() {
  document.querySelector(".upload-file").classList.remove("hidden");
  document.getElementById("file").addEventListener("change", async e => {
    const files = e.target.files;
    for (let file of files) {
      new Uploader(file, []).upload();
    }
  });
}

function setupNewFolder() {
  const $newFolder = document.querySelector(".new-folder");
  $newFolder.classList.remove("hidden");
  $newFolder.addEventListener("click", () => {
    const name = prompt("Enter folder name");
    if (name) createFolder(name);
  });
}

function setupNewFile() {
  const $newFile = document.querySelector(".new-file");
  $newFile.classList.remove("hidden");
  $newFile.addEventListener("click", () => {
    const name = prompt("Enter file name");
    if (name) createFile(name);
  });
}

async function setupEditorPage() {
  const url = baseUrl();

  const $download = document.querySelector(".download");
  $download.classList.remove("hidden");
  $download.href = url;

  if (DATA.kind == "Edit") {
    const $moveFile = document.querySelector(".move-file");
    $moveFile.classList.remove("hidden");
    $moveFile.addEventListener("click", async () => {
      const query = location.href.slice(url.length);
      const newFileUrl = await doMovePath(url);
      if (newFileUrl) {
        location.href = newFileUrl + query;
      }
    });

    const $deleteFile = document.querySelector(".delete-file");
    $deleteFile.classList.remove("hidden");
    $deleteFile.addEventListener("click", async () => {
      const url = baseUrl();
      const name = baseName(url);
      await doDeletePath(name, url, () => {
        location.href = location.href.split("/").slice(0, -1).join("/");
      });
    });

    if (DATA.editable) {
      const $saveBtn = document.querySelector(".save-btn");
      $saveBtn.classList.remove("hidden");
      $saveBtn.addEventListener("click", saveChange);
    }
  } else if (DATA.kind == "View") {
    $editor.readonly = true;
  }

  if (!DATA.editable) {
    const $notEditable = document.querySelector(".not-editable");
    const url = baseUrl();
    const ext = extName(baseName(url));
    if (IFRAME_FORMATS.find(v => v === ext)) {
      $notEditable.insertAdjacentHTML("afterend", `<iframe src="${url}" sandbox width="100%" height="${window.innerHeight - 100}px"></iframe>`);
    } else {
      $notEditable.classList.remove("hidden");
      $notEditable.textContent = "Cannot edit because file is too large or binary.";
    }
    return;
  }

  $editor.classList.remove("hidden");
  try {
    const res = await fetch(baseUrl());
    await assertResOK(res);
    const encoding = getEncoding(res.headers.get("content-type"));
    if (encoding === "utf-8") {
      $editor.value = await res.text();
    } else {
      const bytes = await res.arrayBuffer();
      const dataView = new DataView(bytes);
      const decoder = new TextDecoder(encoding);
      $editor.value = decoder.decode(dataView);
    }
  } catch (err) {
    alert(`Failed get file, ${err.message}`);
  }
}

/**
 * Delete path
 * @param {number} index
 * @returns
 */
async function deletePath(index) {
  const file = DATA.paths[index];
  if (!file) return;
  await doDeletePath(file.name, newUrl(file.name), () => {
    document.getElementById(`addPath${index}`)?.remove();
    DATA.paths[index] = null;
    if (!DATA.paths.find(v => !!v)) {
      $pathsTable.classList.add("hidden");
      $emptyFolder.textContent = DIR_EMPTY_NOTE;
      $emptyFolder.classList.remove("hidden");
    }
  });
}

async function doDeletePath(name, url, cb) {
  if (!confirm(`Delete \`${name}\`?`)) return;
  try {
    await checkAuth();
    const res = await fetch(url, {
      method: "DELETE",
    });
    await assertResOK(res);
    cb();
  } catch (err) {
    alert(`Cannot delete \`${file.name}\`, ${err.message}`);
  }
}

/**
 * Move path
 * @param {number} index
 * @returns
 */
async function movePath(index) {
  const file = DATA.paths[index];
  if (!file) return;
  const fileUrl = newUrl(file.name);
  const newFileUrl = await doMovePath(fileUrl);
  if (newFileUrl) {
    location.href = newFileUrl.split("/").slice(0, -1).join("/");
  }
}

async function doMovePath(fileUrl) {
  const fileUrlObj = new URL(fileUrl);

  const prefix = DATA.uri_prefix.slice(0, -1);

  const filePath = decodeURIComponent(fileUrlObj.pathname.slice(prefix.length));

  let newPath = prompt("Enter new path", filePath);
  if (!newPath) return;
  if (!newPath.startsWith("/")) newPath = "/" + newPath;
  if (filePath === newPath) return;
  const newFileUrl = fileUrlObj.origin + prefix + newPath.split("/").map(encodeURIComponent).join("/");

  try {
    await checkAuth();
    const res1 = await fetch(newFileUrl, {
      method: "HEAD",
    });
    if (res1.status === 200) {
      if (!confirm("Override existing file?")) {
        return;
      }
    }
    const res2 = await fetch(fileUrl, {
      method: "MOVE",
      headers: {
        "Destination": newFileUrl,
      }
    });
    await assertResOK(res2);
    return newFileUrl;
  } catch (err) {
    alert(`Cannot move \`${filePath}\` to \`${newPath}\`, ${err.message}`);
  }
}


/**
 * Save editor change
 */
async function saveChange() {
  try {
    await fetch(baseUrl(), {
      method: "PUT",
      body: $editor.value,
    });
    location.reload();
  } catch (err) {
    alert(`Failed to save file, ${err.message}`);
  }
}

async function checkAuth() {
  if (!DATA.auth) return;
  const res = await fetch(baseUrl(), {
    method: "CHECKAUTH",
  });
  await assertResOK(res);
  $loginBtn.classList.add("hidden");
  $logoutBtn.classList.remove("hidden");
  $userName.textContent = await res.text();
}

function logout() {
  if (!DATA.auth) return;
  const url = baseUrl();
  const xhr = new XMLHttpRequest();
  xhr.open("LOGOUT", url, true, DATA.user);
  xhr.onload = () => {
    location.href = url;
  }
  xhr.send();
}

/**
 * Create a folder
 * @param {string} name
 */
async function createFolder(name) {
  const url = newUrl(name);
  try {
    await checkAuth();
    const res = await fetch(url, {
      method: "MKCOL",
    });
    await assertResOK(res);
    location.href = url;
  } catch (err) {
    alert(`Cannot create folder \`${name}\`, ${err.message}`);
  }
}

async function createFile(name) {
  const url = newUrl(name);
  try {
    await checkAuth();
    const res = await fetch(url, {
      method: "PUT",
      body: "",
    });
    await assertResOK(res);
    location.href = url + "?edit";
  } catch (err) {
    alert(`Cannot create file \`${name}\`, ${err.message}`);
  }
}

async function addFileEntries(entries, dirs) {
  for (const entry of entries) {
    if (entry.isFile) {
      entry.file(file => {
        new Uploader(file, dirs).upload();
      });
    } else if (entry.isDirectory) {
      const dirReader = entry.createReader();

      const successCallback = entries => {
        if (entries.length > 0) {
          addFileEntries(entries, [...dirs, entry.name]);
          dirReader.readEntries(successCallback);
        }
      };

      dirReader.readEntries(successCallback);
    }
  }
}


function newUrl(name) {
  let url = baseUrl();
  if (!url.endsWith("/")) url += "/";
  url += name.split("/").map(encodeURIComponent).join("/");
  return url;
}

function baseUrl() {
  return location.href.split('?')[0];
}

function baseName(url) {
  return decodeURIComponent(url.split("/").filter(v => v.length > 0).slice(-1)[0]);
}

function extName(filename) {
  const dotIndex = filename.lastIndexOf('.');

  if (dotIndex === -1 || dotIndex === 0 || dotIndex === filename.length - 1) {
    return '';
  }

  return filename.substring(dotIndex);
}

function getPathSvg(path_type) {
  switch (path_type) {
    case "Dir":
      return ICONS.dir;
    case "SymlinkFile":
      return ICONS.symlinkFile;
    case "SymlinkDir":
      return ICONS.symlinkDir;
    default:
      return ICONS.file;
  }
}

function formatMtime(mtime) {
  if (!mtime) return "";
  const date = new Date(mtime);
  const year = date.getFullYear();
  const month = padZero(date.getMonth() + 1, 2);
  const day = padZero(date.getDate(), 2);
  const hours = padZero(date.getHours(), 2);
  const minutes = padZero(date.getMinutes(), 2);
  return `${year}-${month}-${day} ${hours}:${minutes}`;
}

function padZero(value, size) {
  return ("0".repeat(size) + value).slice(-1 * size);
}

function formatSize(size) {
  if (size == null) return [0, "B"];
  const sizes = ['B', 'KB', 'MB', 'GB', 'TB'];
  if (size == 0) return [0, "B"];
  const i = parseInt(Math.floor(Math.log(size) / Math.log(1024)));
  let ratio = 1;
  if (i >= 3) {
    ratio = 100;
  }
  return [Math.round(size * ratio / Math.pow(1024, i), 2) / ratio, sizes[i]];
}

function formatDuration(seconds) {
  seconds = Math.ceil(seconds);
  const h = Math.floor(seconds / 3600);
  const m = Math.floor((seconds - h * 3600) / 60);
  const s = seconds - h * 3600 - m * 60;
  return `${padZero(h, 2)}:${padZero(m, 2)}:${padZero(s, 2)}`;
}

function formatPercent(percent) {
  if (percent > 10) {
    return percent.toFixed(1) + "%";
  } else {
    return percent.toFixed(2) + "%";
  }
}

function encodedStr(rawStr) {
  return rawStr.replace(/[\u00A0-\u9999<>\&]/g, function (i) {
    return '&#' + i.charCodeAt(0) + ';';
  });
}

async function assertResOK(res) {
  if (!(res.status >= 200 && res.status < 300)) {
    throw new Error(await res.text() || `Invalid status ${res.status}`);
  }
}

function getEncoding(contentType) {
  const charset = contentType?.split(";")[1];
  if (/charset/i.test(charset)) {
    let encoding = charset.split("=")[1];
    if (encoding) {
      return encoding.toLowerCase();
    }
  }
  return 'utf-8';
}

// Parsing base64 strings with Unicode characters
function decodeBase64(base64String) {
  const binString = atob(base64String);
  const len = binString.length;
  const bytes = new Uint8Array(len);
  const arr = new Uint32Array(bytes.buffer, 0, Math.floor(len / 4));
  let i = 0;
  for (; i < arr.length; i++) {
    arr[i] = binString.charCodeAt(i * 4) |
             (binString.charCodeAt(i * 4 + 1) << 8) |
             (binString.charCodeAt(i * 4 + 2) << 16) |
             (binString.charCodeAt(i * 4 + 3) << 24);
  }
  for (i = i * 4; i < len; i++) {
    bytes[i] = binString.charCodeAt(i);
  }
  return new TextDecoder().decode(bytes);
}<|MERGE_RESOLUTION|>--- conflicted
+++ resolved
@@ -488,13 +488,10 @@
   <td class="path cell-name">
     <a href="${url}" ${isDir ? "" : `target="_blank"`}>${encodedName}</a>
   </td>
-<<<<<<< HEAD
+
 <!--  <td class="cell-mtime">${formatMtime(file.mtime)}</td>-->
   <td class="cell-size">${formatSize(file.size).join(" ")}</td>
-=======
-  <td class="cell-mtime">${formatMtime(file.mtime)}</td>
-  <td class="cell-size">${sizeDisplay}</td>
->>>>>>> 881a67e1
+
   ${actionCell}
 </tr>`);
 }
